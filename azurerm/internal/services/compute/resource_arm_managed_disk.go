--- conflicted
+++ resolved
@@ -113,17 +113,10 @@
 			},
 
 			"disk_size_gb": {
-<<<<<<< HEAD
-				Type:     schema.TypeInt,
-				Optional: true,
-				Computed: true,
-				ValidateFunc: validateDiskSizeGB,
-=======
 				Type:         schema.TypeInt,
 				Optional:     true,
 				Computed:     true,
 				ValidateFunc: validateManagedDiskSizeGB,
->>>>>>> 86772534
 			},
 
 			"disk_iops_read_write": {
