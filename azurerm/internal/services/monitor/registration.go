--- conflicted
+++ resolved
@@ -31,24 +31,12 @@
 // SupportedResources returns the supported Resources supported by this Service
 func (r Registration) SupportedResources() map[string]*schema.Resource {
 	return map[string]*schema.Resource{
-<<<<<<< HEAD
-		"azurerm_autoscale_setting":                   resourceArmAutoScaleSetting(),
-		"azurerm_metric_alertrule":                    resourceArmMetricAlertRule(),
 		"azurerm_monitor_autoscale_setting":           resourceArmMonitorAutoScaleSetting(),
 		"azurerm_monitor_action_group":                resourceArmMonitorActionGroup(),
 		"azurerm_monitor_activity_log_alert":          resourceArmMonitorActivityLogAlert(),
 		"azurerm_monitor_diagnostic_setting":          resourceArmMonitorDiagnosticSetting(),
 		"azurerm_monitor_log_profile":                 resourceArmMonitorLogProfile(),
 		"azurerm_monitor_metric_alert":                resourceArmMonitorMetricAlert(),
-		"azurerm_monitor_metric_alertrule":            resourceArmMonitorMetricAlertRule(),
 		"azurerm_monitor_scheduled_query_rules_alert": resourceArmMonitorScheduledQueryRulesAlert(),
 		"azurerm_monitor_scheduled_query_rules_log":   resourceArmMonitorScheduledQueryRulesLog()}
-=======
-		"azurerm_monitor_autoscale_setting":  resourceArmMonitorAutoScaleSetting(),
-		"azurerm_monitor_action_group":       resourceArmMonitorActionGroup(),
-		"azurerm_monitor_activity_log_alert": resourceArmMonitorActivityLogAlert(),
-		"azurerm_monitor_diagnostic_setting": resourceArmMonitorDiagnosticSetting(),
-		"azurerm_monitor_log_profile":        resourceArmMonitorLogProfile(),
-		"azurerm_monitor_metric_alert":       resourceArmMonitorMetricAlert()}
->>>>>>> 73412bb0
 }